--- conflicted
+++ resolved
@@ -42,33 +42,25 @@
       - name: Build prover Android ARM64
         run: |
           mkdir -p build_prover_android && cd build_prover_android
-<<<<<<< HEAD
-          cmake .. -DTARGET_PLATFORM=ANDROID -DCMAKE_BUILD_TYPE=Release -DCMAKE_INSTALL_PREFIX=../package_android -DBUILD_TESTS=OFF
-=======
-          cmake .. -DTARGET_PLATFORM=ANDROID -DCMAKE_BUILD_TYPE=Release -DCMAKE_INSTALL_PREFIX=../package_android -DUSE_OPENMP=OFF
+          cmake .. -DTARGET_PLATFORM=ANDROID -DCMAKE_BUILD_TYPE=Release -DCMAKE_INSTALL_PREFIX=../package_android -DBUILD_TESTS=OFF -DUSE_OPENMP=OFF
           make -j4 && make install
 
       - name: Build prover Android ARM64 with OpenMP
         run: |
           mkdir -p build_prover_android_openmp && cd build_prover_android_openmp
-          cmake .. -DTARGET_PLATFORM=ANDROID -DCMAKE_BUILD_TYPE=Release -DCMAKE_INSTALL_PREFIX=../package_android_openmp -DUSE_OPENMP=ON
->>>>>>> b17e6fed
+          cmake .. -DTARGET_PLATFORM=ANDROID -DCMAKE_BUILD_TYPE=Release -DCMAKE_INSTALL_PREFIX=../package_android_openmp -DBUILD_TESTS=OFF -DUSE_OPENMP=ON
           make -j4 && make install
 
       - name: Build prover Android x86_64
         run: |
           mkdir -p build_prover_android_x86_64 && cd build_prover_android_x86_64
-<<<<<<< HEAD
-          cmake .. -DTARGET_PLATFORM=ANDROID_x86_64 -DCMAKE_BUILD_TYPE=Release -DCMAKE_INSTALL_PREFIX=../package_android_x86_64 -DBUILD_TESTS=OFF
-=======
-          cmake .. -DTARGET_PLATFORM=ANDROID_x86_64 -DCMAKE_BUILD_TYPE=Release -DCMAKE_INSTALL_PREFIX=../package_android_x86_64 -DUSE_OPENMP=OFF
+          cmake .. -DTARGET_PLATFORM=ANDROID_x86_64 -DCMAKE_BUILD_TYPE=Release -DCMAKE_INSTALL_PREFIX=../package_android_x86_64 -DBUILD_TESTS=OFF -DUSE_OPENMP=OFF
           make -j4 && make install
 
       - name: Build prover Android x86_64 with OpenMP
         run: |
           mkdir -p build_prover_android_openmp_x86_64 && cd build_prover_android_openmp_x86_64
-          cmake .. -DTARGET_PLATFORM=ANDROID_x86_64 -DCMAKE_BUILD_TYPE=Release -DCMAKE_INSTALL_PREFIX=../package_android_openmp_x86_64 -DUSE_OPENMP=ON
->>>>>>> b17e6fed
+          cmake .. -DTARGET_PLATFORM=ANDROID_x86_64 -DCMAKE_BUILD_TYPE=Release -DCMAKE_INSTALL_PREFIX=../package_android_openmp_x86_64 -DBUILD_TESTS=OFF -DUSE_OPENMP=ON
           make -j4 && make install
 
       - name: Build prover Linux
