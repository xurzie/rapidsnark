#include "fr.hpp"
#include <stdio.h>
#include <stdlib.h>
#include <gmp.h>
<<<<<<< HEAD
#include <string>
#include <cstring>
#include <stdexcept>
=======
#include <assert.h>
#include <string>

>>>>>>> 99c81a67

static mpz_t q;
static mpz_t zero;
static mpz_t one;
static mpz_t mask;
static size_t nBits;
static bool initialized = false;

void Fr_toMpz(mpz_t r, PFrElement pE) {
    FrElement tmp;
    Fr_toNormal(&tmp, pE);
    if (!(tmp.type & Fr_LONG)) {
        mpz_set_si(r, tmp.shortVal);
        if (tmp.shortVal<0) {
            mpz_add(r, r, q);
        }
    } else {
        mpz_import(r, Fr_N64, -1, 8, -1, 0, (const void *)tmp.longVal);
    }
}

void Fr_fromMpz(PFrElement pE, mpz_t v) {
    if (mpz_fits_sint_p(v)) {
        pE->type = Fr_SHORT;
        pE->shortVal = mpz_get_si(v);
    } else {
        pE->type = Fr_LONG;
        for (int i=0; i<Fr_N64; i++) pE->longVal[i] = 0;
        mpz_export((void *)(pE->longVal), NULL, -1, 8, -1, 0, v);
    }
}


bool Fr_init() {
    if (initialized) return false;
    initialized = true;
    mpz_init(q);
    mpz_import(q, Fr_N64, -1, 8, -1, 0, (const void *)Fr_q.longVal);
    mpz_init_set_ui(zero, 0);
    mpz_init_set_ui(one, 1);
    nBits = mpz_sizeinbase (q, 2);
    mpz_init(mask);
    mpz_mul_2exp(mask, one, nBits);
    mpz_sub(mask, mask, one);
    return true;
}

void Fr_str2element(PFrElement pE, char const *s, uint base) {
    mpz_t mr;
    mpz_init_set_str(mr, s, base);
    mpz_fdiv_r(mr, mr, q);
    Fr_fromMpz(pE, mr);
    mpz_clear(mr);
}

char *Fr_element2str(PFrElement pE) {
    FrElement tmp;
    mpz_t r;
    if (!(pE->type & Fr_LONG)) {
        if (pE->shortVal>=0) {
            char *r = new char[32];
            sprintf(r, "%d", pE->shortVal);
            return r;
        } else {
            mpz_init_set_si(r, pE->shortVal);
            mpz_add(r, r, q);
        }
    } else {
        Fr_toNormal(&tmp, pE);
        mpz_init(r);
        mpz_import(r, Fr_N64, -1, 8, -1, 0, (const void *)tmp.longVal);
    }
    char *res = mpz_get_str (0, 10, r);
    mpz_clear(r);
    return res;
}

void Fr_idiv(PFrElement r, PFrElement a, PFrElement b) {
    mpz_t ma;
    mpz_t mb;
    mpz_t mr;
    mpz_init(ma);
    mpz_init(mb);
    mpz_init(mr);

    Fr_toMpz(ma, a);
    // char *s1 = mpz_get_str (0, 10, ma);
    // printf("s1 %s\n", s1);
    Fr_toMpz(mb, b);
    // char *s2 = mpz_get_str (0, 10, mb);
    // printf("s2 %s\n", s2);
    mpz_fdiv_q(mr, ma, mb);
    // char *sr = mpz_get_str (0, 10, mr);
    // printf("r %s\n", sr);
    Fr_fromMpz(r, mr);

    mpz_clear(ma);
    mpz_clear(mb);
    mpz_clear(mr);
}

void Fr_mod(PFrElement r, PFrElement a, PFrElement b) {
    mpz_t ma;
    mpz_t mb;
    mpz_t mr;
    mpz_init(ma);
    mpz_init(mb);
    mpz_init(mr);

    Fr_toMpz(ma, a);
    Fr_toMpz(mb, b);
    mpz_fdiv_r(mr, ma, mb);
    Fr_fromMpz(r, mr);

    mpz_clear(ma);
    mpz_clear(mb);
    mpz_clear(mr);
}

void Fr_pow(PFrElement r, PFrElement a, PFrElement b) {
    mpz_t ma;
    mpz_t mb;
    mpz_t mr;
    mpz_init(ma);
    mpz_init(mb);
    mpz_init(mr);

    Fr_toMpz(ma, a);
    Fr_toMpz(mb, b);
    mpz_powm(mr, ma, mb, q);
    Fr_fromMpz(r, mr);

    mpz_clear(ma);
    mpz_clear(mb);
    mpz_clear(mr);
}

void Fr_inv(PFrElement r, PFrElement a) {
    mpz_t ma;
    mpz_t mr;
    mpz_init(ma);
    mpz_init(mr);

    Fr_toMpz(ma, a);
    mpz_invert(mr, ma, q);
    Fr_fromMpz(r, mr);
    mpz_clear(ma);
    mpz_clear(mr);
}

void Fr_div(PFrElement r, PFrElement a, PFrElement b) {
    FrElement tmp;
    Fr_inv(&tmp, b);
    Fr_mul(r, a, &tmp);
}

void Fr_fail() {
    throw std::runtime_error("Fr error");
}

void Fr_longErr()
{
    Fr_fail();
}

RawFr::RawFr() {
    Fr_init();
    set(fZero, 0);
    set(fOne, 1);
    neg(fNegOne, fOne);
}

RawFr::~RawFr() {
}

void RawFr::fromString(Element &r, const std::string &s, uint32_t radix) {
    mpz_t mr;
    mpz_init_set_str(mr, s.c_str(), radix);
    mpz_fdiv_r(mr, mr, q);
    for (int i=0; i<Fr_N64; i++) r.v[i] = 0;
    mpz_export((void *)(r.v), NULL, -1, 8, -1, 0, mr);
    Fr_rawToMontgomery(r.v,r.v);
    mpz_clear(mr);
}

void RawFr::fromUI(Element &r, unsigned long int v) {
    mpz_t mr;
    mpz_init(mr);
    mpz_set_ui(mr, v);
    for (int i=0; i<Fr_N64; i++) r.v[i] = 0;
    mpz_export((void *)(r.v), NULL, -1, 8, -1, 0, mr);
    Fr_rawToMontgomery(r.v,r.v);
    mpz_clear(mr);
}

RawFr::Element RawFr::set(int value) {
  Element r;
  set(r, value);
  return r;
}

void RawFr::set(Element &r, int value) {
  mpz_t mr;
  mpz_init(mr);
  mpz_set_si(mr, value);
  if (value < 0) {
      mpz_add(mr, mr, q);
  }

  mpz_export((void *)(r.v), NULL, -1, 8, -1, 0, mr);

  for (int i=0; i<Fr_N64; i++) r.v[i] = 0;
  mpz_export((void *)(r.v), NULL, -1, 8, -1, 0, mr);
  Fr_rawToMontgomery(r.v,r.v);
  mpz_clear(mr);
}

std::string RawFr::toString(const Element &a, uint32_t radix) {
    Element tmp;
    mpz_t r;
    Fr_rawFromMontgomery(tmp.v, a.v);
    mpz_init(r);
    mpz_import(r, Fr_N64, -1, 8, -1, 0, (const void *)(tmp.v));
    char *res = mpz_get_str (0, radix, r);
    mpz_clear(r);
    std::string resS(res);
    free(res);
    return resS;
}

void RawFr::inv(Element &r, const Element &a) {
    mpz_t mr;
    mpz_init(mr);
    mpz_import(mr, Fr_N64, -1, 8, -1, 0, (const void *)(a.v));
    mpz_invert(mr, mr, q);


    for (int i=0; i<Fr_N64; i++) r.v[i] = 0;
    mpz_export((void *)(r.v), NULL, -1, 8, -1, 0, mr);

    Fr_rawMMul(r.v, r.v,Fr_R3.longVal);
    mpz_clear(mr);
}

void RawFr::div(Element &r, const Element &a, const Element &b) {
    Element tmp;
    inv(tmp, b);
    mul(r, a, tmp);
}

#define BIT_IS_SET(s, p) (s[p>>3] & (1 << (p & 0x7)))
void RawFr::exp(Element &r, const Element &base, uint8_t* scalar, unsigned int scalarSize) {
    bool oneFound = false;
    Element copyBase;
    copy(copyBase, base);
    for (int i=scalarSize*8-1; i>=0; i--) {
        if (!oneFound) {
            if ( !BIT_IS_SET(scalar, i) ) continue;
            copy(r, copyBase);
            oneFound = true;
            continue;
        }
        square(r, r);
        if ( BIT_IS_SET(scalar, i) ) {
            mul(r, r, copyBase);
        }
    }
    if (!oneFound) {
        copy(r, fOne);
    }
}

void RawFr::toMpz(mpz_t r, const Element &a) {
    Element tmp;
    Fr_rawFromMontgomery(tmp.v, a.v);
    mpz_import(r, Fr_N64, -1, 8, -1, 0, (const void *)tmp.v);
}

void RawFr::fromMpz(Element &r, const mpz_t a) {
    for (int i=0; i<Fr_N64; i++) r.v[i] = 0;
    mpz_export((void *)(r.v), NULL, -1, 8, -1, 0, a);
    Fr_rawToMontgomery(r.v, r.v);
}

int RawFr::toRprBE(const Element &element, uint8_t *data, int bytes)
{
    if (bytes < Fr_N64 * 8) {
      return -(Fr_N64 * 8);
    }

    mpz_t r;
    mpz_init(r);

    toMpz(r, element);

    mpz_export(data, NULL, 1, 8, 1, 0, r);

    return Fr_N64 * 8;
}

int RawFr::fromRprBE(Element &element, const uint8_t *data, int bytes)
{
    if (bytes < Fr_N64 * 8) {
      return -(Fr_N64* 8);
    }
    mpz_t r;
    mpz_init(r);

    mpz_import(r, Fr_N64 * 8, 0, 1, 0, 0, data);
    fromMpz(element, r);
    return Fr_N64 * 8;
}

static bool init = Fr_init();

RawFr RawFr::field;<|MERGE_RESOLUTION|>--- conflicted
+++ resolved
@@ -2,15 +2,8 @@
 #include <stdio.h>
 #include <stdlib.h>
 #include <gmp.h>
-<<<<<<< HEAD
 #include <string>
-#include <cstring>
 #include <stdexcept>
-=======
-#include <assert.h>
-#include <string>
-
->>>>>>> 99c81a67
 
 static mpz_t q;
 static mpz_t zero;
